package bridge

import (
	"context"
	"encoding/base64"
	"fmt"

	"github.com/ethereum/go-ethereum/accounts/abi/bind"
	"github.com/ethereum/go-ethereum/common"
	"github.com/ethereum/go-ethereum/log"
	"github.com/libp2p/go-libp2p-core/host"
	"github.com/libp2p/go-libp2p-core/protocol"
	gorpc "github.com/libp2p/go-libp2p-gorpc"
	"github.com/multiformats/go-multiaddr"
	"github.com/stellar/go/keypair"
	"github.com/stellar/go/network"
<<<<<<< HEAD
	hProtocol "github.com/stellar/go/protocols/horizon"
	horizoneffects "github.com/stellar/go/protocols/horizon/effects"
=======
	"github.com/stellar/go/support/errors"
>>>>>>> 7d9e39b1
	"github.com/stellar/go/txnbuild"
	"github.com/stellar/go/xdr"
)

const (
	Protocol         = protocol.ID("/p2p/rpc/signer")
	stellarPageLimit = 100
)

type SignRequest struct {
	TxnXDR             string
	RequiredSignatures int
	Receiver           common.Address
	Block              uint64
	Message            string
}

type SignResponse struct {
	// Signature is a base64 of the signautre
	Signature string
	// The account address
	Address string
}

type SignerService struct {
	network                   string
	kp                        *keypair.Full
	bridgeContract            *BridgeContract
	stellarTransactionStorage *StellarTransactionStorage
}

func NewSignerServer(host host.Host, network, secret, bridgeMasterAddress string, bridgeContract *BridgeContract) (*SignerService, error) {
	log.Info("server started", "identity", host.ID().Pretty())
	ipfs, err := multiaddr.NewMultiaddr(fmt.Sprintf("/ipfs/%s", host.ID().Pretty()))
	if err != nil {
		return nil, err
	}

	for _, addr := range host.Addrs() {
		full := addr.Encapsulate(ipfs)
		log.Info("p2p node address", "address", full.String())
	}

	_, signer, err := newSignerServer(host, network, secret, bridgeMasterAddress, bridgeContract)
	return signer, err
}

func newSignerServer(host host.Host, network, secret, bridgeMasterAddress string, bridgeContract *BridgeContract) (*gorpc.Server, *SignerService, error) {
	full, err := keypair.ParseFull(secret)
	if err != nil {
		return nil, nil, err
	}
	log.Debug("wallet address", "address", full.Address())
	server := gorpc.NewServer(host, Protocol)

	signer := SignerService{
		network:               network,
		kp:                    full,
		bridgeContract:        bridgeContract,
		bridgeMasterAddress:   bridgeMasterAddress,
		knownTransactionMemos: make(map[string]struct{}),
	}

	err = server.Register(&signer)
	return server, &signer, err
}

func (s *SignerService) Sign(ctx context.Context, request SignRequest, response *SignResponse) error {
	loaded, err := txnbuild.TransactionFromXDR(request.TxnXDR)
	if err != nil {
		return err
	}

	txn, ok := loaded.Transaction()
	if !ok {
		return fmt.Errorf("provided transaction is of wrong type")
	}

	if request.Block != 0 {
		err := s.validateWithdrawal(request, txn)
		if err != nil {
			return err
		}
	} else if request.Message != "" {
		// If the signrequest has a message attached we know it's a refund transaction
		err := s.validateRefundTransaction(request, txn)
		if err != nil {
			return err
		}
	}

	txn, err = txn.Sign(s.getNetworkPassPhrase(), s.kp)
	if err != nil {
		return err
	}

	signatures := txn.Signatures()
	if len(signatures) != 1 {
		return fmt.Errorf("invalid number of signatures on the transaction")
	}

	response.Address = s.kp.Address()
	response.Signature = base64.StdEncoding.EncodeToString(signatures[0].Signature)
	return nil
}

func (s *SignerService) validateWithdrawal(request SignRequest, txn *txnbuild.Transaction) error {
	log.Info("Validating withdrawal request...")

	withdraw, err := s.bridgeContract.tftContract.filter.FilterWithdraw(&bind.FilterOpts{Start: request.Block}, []common.Address{request.Receiver})
	if err != nil {
		return err
	}

	if !withdraw.Next() {
		return fmt.Errorf("no withdraw event found")
	}

	log.Info("validating withdrawal", "amount", withdraw.Event.Tokens.Uint64(), "receiver", withdraw.Event.BlockchainAddress, "network", withdraw.Event.Network)

	for _, op := range txn.Operations() {
		opXDR, err := op.BuildXDR()
		if err != nil {
			return fmt.Errorf("failed to build operation xdr")
		}

		if opXDR.Body.Type != xdr.OperationTypePayment {
			continue
		}

		paymentOperation, ok := opXDR.Body.GetPaymentOp()
		if !ok {
			return fmt.Errorf("blabla")
		}

		acc := paymentOperation.Destination.ToAccountId()
		if acc.Address() != withdraw.Event.BlockchainAddress {
			return fmt.Errorf("destination is not correct, got %s, need %s", acc.Address(), withdraw.Event.BlockchainAddress)
		}

		if paymentOperation.Amount != xdr.Int64(withdraw.Event.Tokens.Int64()) {
			return fmt.Errorf("amount is not correct, received %d, need %d", paymentOperation.Amount, xdr.Int64(withdraw.Event.Tokens.Int64()))
		}

		// check if a similar transaction was made before
		exists, err := s.stellarTransactionStorage.TransactionHashExists(txn)
		if err != nil {
			return errors.Wrap(err, "failed to check transaction storage for existing transaction hash")
		}
		// if the transaction exists, return with error
		if exists {
			log.Info("Transaction with this hash already executed, skipping now..")
			return fmt.Errorf("transaction with hash already exists")
		}
	}

	return nil
}

func (s *SignerService) validateRefundTransaction(request SignRequest, txn *txnbuild.Transaction) error {
	log.Info("Validating refund request...")

	for _, op := range txn.Operations() {
		opXDR, err := op.BuildXDR()
		if err != nil {
			return fmt.Errorf("failed to build operation xdr")
		}

		if opXDR.Body.Type != xdr.OperationTypePayment {
			continue
		}

		paymentOperation, ok := opXDR.Body.GetPaymentOp()
		if !ok {
			return fmt.Errorf("failed to get payment operation")
		}

		destinationAccount := paymentOperation.Destination.ToAccountId()

		txnEffectsFromMessage, err := s.getTransactionEffects(request.Message)
		if err != nil {
			return fmt.Errorf("failed to retrieve transaction from message")
		}

		// Check if the source transaction actually was sent from the account that we are trying to credit
		// This way we can infer that it is indeed a refund transaction
		for _, effect := range txnEffectsFromMessage.Embedded.Records {
			if effect.GetType() == "account_debited" {
				if destinationAccount.Address() != effect.GetAccount() {
					return fmt.Errorf("destination is not correct, got %s, need user wallet %s", destinationAccount.Address(), effect.GetAccount())
				}

				if paymentOperation.Amount > DepositFee {
					return fmt.Errorf("amount is not correct, we expected a refund transaction with an amount less than %d but we received %d", DepositFee, paymentOperation.Amount)
				}
			}
		}

		err = s.checkExistingTransactionHash(txn)
		if err != nil {
			log.Error("error while checking transaction hash", "err", err.Error())
			return err
		}
	}
	return nil
}

<<<<<<< HEAD
func (s *SignerService) checkExistingTransactionHash(txn *txnbuild.Transaction) error {
	txMemo, err := txn.Memo().ToXDR()
	if err != nil {
		return err
	}

	var txMemoString string

	switch txMemo.Type {
	case xdr.MemoTypeMemoHash:
		hashMemo := txn.Memo().(txnbuild.MemoHash)
		txMemoString = hex.EncodeToString(hashMemo[:])
		log.Info("found hash memo", "memo", txMemoString)
	case xdr.MemoTypeMemoReturn:
		hashMemo := txn.Memo().(txnbuild.MemoReturn)
		txMemoString = hex.EncodeToString(hashMemo[:])
		log.Info("found return memo", "memo", txMemoString)
	default:
		return nil
	}

	_, ok := s.knownTransactionMemos[txMemoString]
	if ok {
		return fmt.Errorf("transaction with memo %s already exists on bridge account %s", txMemoString, txn.SourceAccount().AccountID)
	}

	// trigger a rescan
	// will not rescan from start since we saved the cursor
	err = s.ScanBridgeAccount()
	if err != nil {
		return err
	}

	_, ok = s.knownTransactionMemos[txMemoString]
	if ok {
		return fmt.Errorf("transaction with memo %s already exists on bridge account %s", txMemoString, txn.SourceAccount().AccountID)
	}
	log.Info("transaction not found")

	return nil
}

func (s *SignerService) ScanBridgeAccount() error {
	if s.bridgeMasterAddress == "" {
		return errors.New("no master bridge account set, aborting now")
	}

	transactionHandler := func(tx hProtocol.Transaction) {
		if tx.MemoType != "hash" && tx.MemoType != "return" {
			return
		}

		bytes, err := base64.StdEncoding.DecodeString(tx.Memo)
		if err != nil {
			return
		}
		memoAsHex := hex.EncodeToString(bytes)

		_, ok := s.knownTransactionMemos[memoAsHex]
		if !ok {
			log.Info("storing memo hash in known transaction storage", "hash", memoAsHex)
			// add the transaction memo to the list of known transaction memos
			s.knownTransactionMemos[memoAsHex] = struct{}{}
		}
	}

	err := s.FetchTransactions(context.Background(), s.cursor, transactionHandler)
	if err != nil {
		return err
	}

	return nil
}

=======
func (s *SignerService) ScanBridgeAccount() error {
	return s.stellarTransactionStorage.ScanBridgeAccount()
}

func newSignerServer(host host.Host, network, secret, bridgeMasterAddress string, bridgeContract *BridgeContract) (*gorpc.Server, *SignerService, error) {
	full, err := keypair.ParseFull(secret)
	if err != nil {
		return nil, nil, err
	}
	log.Debug("wallet address", "address", full.Address())
	server := gorpc.NewServer(host, Protocol)

	stellarTransactionStorage := NewStellarTransactionStorage(network, bridgeMasterAddress)

	signer := SignerService{
		network:                   network,
		kp:                        full,
		bridgeContract:            bridgeContract,
		stellarTransactionStorage: stellarTransactionStorage,
	}

	err = server.Register(&signer)
	return server, &signer, err
}

>>>>>>> 7d9e39b1
// getNetworkPassPhrase gets the Stellar network passphrase based on the wallet's network
func (s *SignerService) getNetworkPassPhrase() string {
	switch s.network {
	case "testnet":
		return network.TestNetworkPassphrase
	case "production":
		return network.PublicNetworkPassphrase
	default:
		return network.TestNetworkPassphrase
	}
<<<<<<< HEAD
}

// GetHorizonClient gets the horizon client based on the wallet's network
func (s *SignerService) getHorizonClient() (*horizonclient.Client, error) {
	switch s.network {
	case "testnet":
		return horizonclient.DefaultTestNetClient, nil
	case "production":
		return horizonclient.DefaultPublicNetClient, nil
	default:
		return nil, errors.New("network is not supported")
	}
}

func (s *SignerService) getTransactionEffects(txHash string) (effects horizoneffects.EffectsPage, err error) {
	client, err := s.getHorizonClient()
	if err != nil {
		return effects, err
	}

	effectsReq := horizonclient.EffectRequest{
		ForTransaction: txHash,
	}
	effects, err = client.Effects(effectsReq)
	if err != nil {
		return effects, err
	}

	return effects, nil
}

func (s *SignerService) FetchTransactions(ctx context.Context, cursor string, handler func(op hProtocol.Transaction)) error {
	client, err := s.getHorizonClient()
	if err != nil {
		return err
	}

	opRequest := horizonclient.TransactionRequest{
		ForAccount:    s.bridgeMasterAddress,
		IncludeFailed: false,
		Cursor:        s.cursor,
		Limit:         stellarPageLimit,
	}
	log.Info("Start fetching stellar transactions", "horizon", client.HorizonURL, "account", opRequest.ForAccount, "cursor", opRequest.Cursor)

	for {
		if ctx.Err() != nil {
			return nil
		}

		response, err := client.Transactions(opRequest)
		if err != nil {
			log.Info("Error getting transactions for stellar account", "error", err)
			select {
			case <-ctx.Done():
				return nil
			case <-time.After(5 * time.Second):
				continue
			}

		}
		for _, tx := range response.Embedded.Records {
			handler(tx)
			s.cursor = tx.PagingToken()
			opRequest.Cursor = s.cursor
		}
		if len(response.Embedded.Records) == 0 {
			return nil
		}

	}

=======
>>>>>>> 7d9e39b1
}<|MERGE_RESOLUTION|>--- conflicted
+++ resolved
@@ -12,14 +12,11 @@
 	"github.com/libp2p/go-libp2p-core/protocol"
 	gorpc "github.com/libp2p/go-libp2p-gorpc"
 	"github.com/multiformats/go-multiaddr"
+	"github.com/stellar/go/clients/horizonclient"
 	"github.com/stellar/go/keypair"
 	"github.com/stellar/go/network"
-<<<<<<< HEAD
-	hProtocol "github.com/stellar/go/protocols/horizon"
 	horizoneffects "github.com/stellar/go/protocols/horizon/effects"
-=======
 	"github.com/stellar/go/support/errors"
->>>>>>> 7d9e39b1
 	"github.com/stellar/go/txnbuild"
 	"github.com/stellar/go/xdr"
 )
@@ -65,26 +62,6 @@
 
 	_, signer, err := newSignerServer(host, network, secret, bridgeMasterAddress, bridgeContract)
 	return signer, err
-}
-
-func newSignerServer(host host.Host, network, secret, bridgeMasterAddress string, bridgeContract *BridgeContract) (*gorpc.Server, *SignerService, error) {
-	full, err := keypair.ParseFull(secret)
-	if err != nil {
-		return nil, nil, err
-	}
-	log.Debug("wallet address", "address", full.Address())
-	server := gorpc.NewServer(host, Protocol)
-
-	signer := SignerService{
-		network:               network,
-		kp:                    full,
-		bridgeContract:        bridgeContract,
-		bridgeMasterAddress:   bridgeMasterAddress,
-		knownTransactionMemos: make(map[string]struct{}),
-	}
-
-	err = server.Register(&signer)
-	return server, &signer, err
 }
 
 func (s *SignerService) Sign(ctx context.Context, request SignRequest, response *SignResponse) error {
@@ -218,91 +195,20 @@
 			}
 		}
 
-		err = s.checkExistingTransactionHash(txn)
-		if err != nil {
-			log.Error("error while checking transaction hash", "err", err.Error())
-			return err
+		// check if a similar transaction was made before
+		exists, err := s.stellarTransactionStorage.TransactionHashExists(txn)
+		if err != nil {
+			return errors.Wrap(err, "failed to check transaction storage for existing transaction hash")
+		}
+		// if the transaction exists, return with error
+		if exists {
+			log.Info("Transaction with this hash already executed, skipping now..")
+			return fmt.Errorf("transaction with hash already exists")
 		}
 	}
 	return nil
 }
 
-<<<<<<< HEAD
-func (s *SignerService) checkExistingTransactionHash(txn *txnbuild.Transaction) error {
-	txMemo, err := txn.Memo().ToXDR()
-	if err != nil {
-		return err
-	}
-
-	var txMemoString string
-
-	switch txMemo.Type {
-	case xdr.MemoTypeMemoHash:
-		hashMemo := txn.Memo().(txnbuild.MemoHash)
-		txMemoString = hex.EncodeToString(hashMemo[:])
-		log.Info("found hash memo", "memo", txMemoString)
-	case xdr.MemoTypeMemoReturn:
-		hashMemo := txn.Memo().(txnbuild.MemoReturn)
-		txMemoString = hex.EncodeToString(hashMemo[:])
-		log.Info("found return memo", "memo", txMemoString)
-	default:
-		return nil
-	}
-
-	_, ok := s.knownTransactionMemos[txMemoString]
-	if ok {
-		return fmt.Errorf("transaction with memo %s already exists on bridge account %s", txMemoString, txn.SourceAccount().AccountID)
-	}
-
-	// trigger a rescan
-	// will not rescan from start since we saved the cursor
-	err = s.ScanBridgeAccount()
-	if err != nil {
-		return err
-	}
-
-	_, ok = s.knownTransactionMemos[txMemoString]
-	if ok {
-		return fmt.Errorf("transaction with memo %s already exists on bridge account %s", txMemoString, txn.SourceAccount().AccountID)
-	}
-	log.Info("transaction not found")
-
-	return nil
-}
-
-func (s *SignerService) ScanBridgeAccount() error {
-	if s.bridgeMasterAddress == "" {
-		return errors.New("no master bridge account set, aborting now")
-	}
-
-	transactionHandler := func(tx hProtocol.Transaction) {
-		if tx.MemoType != "hash" && tx.MemoType != "return" {
-			return
-		}
-
-		bytes, err := base64.StdEncoding.DecodeString(tx.Memo)
-		if err != nil {
-			return
-		}
-		memoAsHex := hex.EncodeToString(bytes)
-
-		_, ok := s.knownTransactionMemos[memoAsHex]
-		if !ok {
-			log.Info("storing memo hash in known transaction storage", "hash", memoAsHex)
-			// add the transaction memo to the list of known transaction memos
-			s.knownTransactionMemos[memoAsHex] = struct{}{}
-		}
-	}
-
-	err := s.FetchTransactions(context.Background(), s.cursor, transactionHandler)
-	if err != nil {
-		return err
-	}
-
-	return nil
-}
-
-=======
 func (s *SignerService) ScanBridgeAccount() error {
 	return s.stellarTransactionStorage.ScanBridgeAccount()
 }
@@ -328,7 +234,6 @@
 	return server, &signer, err
 }
 
->>>>>>> 7d9e39b1
 // getNetworkPassPhrase gets the Stellar network passphrase based on the wallet's network
 func (s *SignerService) getNetworkPassPhrase() string {
 	switch s.network {
@@ -339,10 +244,26 @@
 	default:
 		return network.TestNetworkPassphrase
 	}
-<<<<<<< HEAD
-}
-
-// GetHorizonClient gets the horizon client based on the wallet's network
+}
+
+func (s *SignerService) getTransactionEffects(txHash string) (effects horizoneffects.EffectsPage, err error) {
+	client, err := s.getHorizonClient()
+	if err != nil {
+		return effects, err
+	}
+
+	effectsReq := horizonclient.EffectRequest{
+		ForTransaction: txHash,
+	}
+	effects, err = client.Effects(effectsReq)
+	if err != nil {
+		return effects, err
+	}
+
+	return effects, nil
+}
+
+// GetHorizonClient gets the horizon client based on the transaction storage's network
 func (s *SignerService) getHorizonClient() (*horizonclient.Client, error) {
 	switch s.network {
 	case "testnet":
@@ -352,66 +273,4 @@
 	default:
 		return nil, errors.New("network is not supported")
 	}
-}
-
-func (s *SignerService) getTransactionEffects(txHash string) (effects horizoneffects.EffectsPage, err error) {
-	client, err := s.getHorizonClient()
-	if err != nil {
-		return effects, err
-	}
-
-	effectsReq := horizonclient.EffectRequest{
-		ForTransaction: txHash,
-	}
-	effects, err = client.Effects(effectsReq)
-	if err != nil {
-		return effects, err
-	}
-
-	return effects, nil
-}
-
-func (s *SignerService) FetchTransactions(ctx context.Context, cursor string, handler func(op hProtocol.Transaction)) error {
-	client, err := s.getHorizonClient()
-	if err != nil {
-		return err
-	}
-
-	opRequest := horizonclient.TransactionRequest{
-		ForAccount:    s.bridgeMasterAddress,
-		IncludeFailed: false,
-		Cursor:        s.cursor,
-		Limit:         stellarPageLimit,
-	}
-	log.Info("Start fetching stellar transactions", "horizon", client.HorizonURL, "account", opRequest.ForAccount, "cursor", opRequest.Cursor)
-
-	for {
-		if ctx.Err() != nil {
-			return nil
-		}
-
-		response, err := client.Transactions(opRequest)
-		if err != nil {
-			log.Info("Error getting transactions for stellar account", "error", err)
-			select {
-			case <-ctx.Done():
-				return nil
-			case <-time.After(5 * time.Second):
-				continue
-			}
-
-		}
-		for _, tx := range response.Embedded.Records {
-			handler(tx)
-			s.cursor = tx.PagingToken()
-			opRequest.Cursor = s.cursor
-		}
-		if len(response.Embedded.Records) == 0 {
-			return nil
-		}
-
-	}
-
-=======
->>>>>>> 7d9e39b1
 }