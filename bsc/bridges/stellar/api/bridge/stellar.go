package bridge

import (
	"context"
	"encoding/base64"
	"encoding/hex"
	"fmt"
	"math/big"
	"strings"

	"github.com/ethereum/go-ethereum/common"
	"github.com/ethereum/go-ethereum/log"
	"github.com/libp2p/go-libp2p-core/host"
	"github.com/libp2p/go-libp2p-core/routing"
	"github.com/stellar/go/amount"
	"github.com/stellar/go/clients/horizonclient"
	"github.com/stellar/go/keypair"
	"github.com/stellar/go/network"
	hProtocol "github.com/stellar/go/protocols/horizon"
	horizoneffects "github.com/stellar/go/protocols/horizon/effects"
	"github.com/stellar/go/protocols/horizon/operations"
	"github.com/stellar/go/support/errors"
	"github.com/stellar/go/txnbuild"
)

const (
	TFTMainnet = "TFT:GBOVQKJYHXRR3DX6NOX2RRYFRCUMSADGDESTDNBDS6CDVLGVESRTAC47"
	TFTTest    = "TFT:GA47YZA3PKFUZMPLQ3B5F2E3CJIB57TGGU7SPCQT2WAEYKN766PWIMB3"

	stellarPrecision       = 1e7
	stellarPrecisionDigits = 7
)

// stellarWallet is the bridge wallet
// Payments will be funded and fees will be taken with this wallet
type stellarWallet struct {
	keypair        *keypair.Full
	client         *SignersClient
	signatureCount int
	config         *StellarConfig
}

func newStellarWallet(ctx context.Context, config *StellarConfig, host host.Host, router routing.PeerRouting) (*stellarWallet, error) {
	kp, err := keypair.ParseFull(config.StellarSeed)

	if err != nil {
		return nil, err
	}

	w := &stellarWallet{
		keypair: kp,
		config:  config,
		//client:  client,
	}

	account, err := w.GetAccountDetails(kp.Address())
	if err != nil {
		return nil, err
	}
	var keys []string
	for _, signer := range account.Signers {
		if signer.Key == kp.Address() {
			continue
		}
		keys = append(keys, signer.Key)
	}

	log.Info("required signature count", "signatures", int(account.Thresholds.MedThreshold))
	w.signatureCount = int(account.Thresholds.MedThreshold) - 1

	w.client, err = NewSignersClient(ctx, host, router, keys)
	if err != nil {
		return nil, err
	}
	return w, nil
}

func (w *stellarWallet) CreateAndSubmitPayment(ctx context.Context, target string, network string, amount uint64, receiver common.Address, blockheight uint64, txHash common.Hash, message string) error {
	txnBuild, err := w.generatePaymentOperation(amount, target)
	if err != nil {
		return err
	}

	txnBuild.Memo = txnbuild.MemoHash(txHash)

	signReq := SignRequest{
		RequiredSignatures: w.signatureCount,
		Receiver:           receiver,
		Block:              blockheight,
		Message:            message,
	}

	return w.submitTransaction(ctx, txnBuild, signReq)
}

func (w *stellarWallet) CreateAndSubmitRefund(ctx context.Context, target string, amount uint64, message string) error {
	txnBuild, err := w.generatePaymentOperation(amount, target)
	if err != nil {
		return err
	}

	parsedMessage, err := hex.DecodeString(message)
	if err != nil {
		return err
	}

	var memo [32]byte
	copy(memo[:], parsedMessage)

	txnBuild.Memo = txnbuild.MemoReturn(memo)

	signReq := SignRequest{
		RequiredSignatures: w.signatureCount,
		Message:            message,
	}

	return w.submitTransaction(ctx, txnBuild, signReq)
}

// CreateAndSubmitFeepayment creates and submites a payment to the fee wallet
// only an amount needs to be specified
func (w *stellarWallet) CreateAndSubmitFeepayment(ctx context.Context, amount uint64) error {
	feeWalletAddress := w.keypair.Address()
	if w.config.StellarFeeWallet != "" {
		feeWalletAddress = w.config.StellarFeeWallet
	}

	txnBuild, err := w.generatePaymentOperation(amount, feeWalletAddress)
	if err != nil {
		return errors.Wrap(err, "failed to generate payment operation")
	}

<<<<<<< HEAD
	signReq := SignRequest{
		RequiredSignatures: w.signatureCount,
	}

	return w.submitTransaction(ctx, txnBuild, signReq)
}

func (w *stellarWallet) generatePaymentOperation(amount uint64, destination string) (txnbuild.TransactionParams, error) {
	// if amount is zero, do nothing
	if amount == 0 {
		return txnbuild.TransactionParams{}, errors.New("invalid amount")
	}

=======
>>>>>>> e6caa877
	sourceAccount, err := w.GetAccountDetails(w.keypair.Address())
	if err != nil {
		return txnbuild.TransactionParams{}, errors.Wrap(err, "failed to get source account")
	}

	asset := w.GetAssetCodeAndIssuer()

	paymentOP := txnbuild.Payment{
		Destination: destination,
		Amount:      big.NewRat(int64(amount), stellarPrecision).FloatString(stellarPrecisionDigits),
		Asset: txnbuild.CreditAsset{
			Code:   asset[0],
			Issuer: asset[1],
		},
		SourceAccount: sourceAccount.AccountID,
	}

	txnBuild := txnbuild.TransactionParams{
		Operations:           []txnbuild.Operation{&paymentOP},
		Timebounds:           txnbuild.NewTimeout(300),
		SourceAccount:        &sourceAccount,
		BaseFee:              txnbuild.MinBaseFee * 3,
		IncrementSequenceNum: true,
	}

	return txnBuild, nil
}

func (w *stellarWallet) submitTransaction(ctx context.Context, txn txnbuild.TransactionParams, signReq SignRequest) error {
	tx, err := txnbuild.NewTransaction(txn)
	if err != nil {
		return errors.Wrap(err, "failed to build transaction")
	}

	client, err := w.GetHorizonClient()
	if err != nil {
		return errors.Wrap(err, "failed to get horizon client")
	}

	txnXDR, err := tx.Base64()
	if err != nil {
		return errors.Wrap(err, "failed to serialize transaction")
	}

	signReq.TxnXDR = txnXDR

	signatures, err := w.client.Sign(ctx, signReq)
	if err != nil {
		return err
	}

	for _, signature := range signatures {
		tx, err = tx.AddSignatureBase64(w.GetNetworkPassPhrase(), signature.Address, signature.Signature)
		if err != nil {
			log.Error("Failed to add signature", "err", err.Error())
			return err
		}
	}

	tx, err = tx.Sign(w.GetNetworkPassPhrase(), w.keypair)
	if err != nil {
		if hError, ok := err.(*horizonclient.Error); ok {
			log.Error("Error submitting tx", "extras", hError.Problem.Extras)
		}
		return errors.Wrap(err, "failed to sign transaction with keypair")
	}

	// Submit the transaction
	txResult, err := client.SubmitTransaction(tx)
	if err != nil {
		if hError, ok := err.(*horizonclient.Error); ok {
			log.Error("Error submitting tx", "extras", hError.Problem.Extras)
		}
		return errors.Wrap(err, "error submitting transaction")
	}
	log.Info(fmt.Sprintf("transaction: %s submitted to the stellar network..", txResult.Hash))

	return nil
}

// mint handler
type mint func(ERC20Address, *big.Int, string) error

func (w *stellarWallet) MonitorBridgeAndMint(mintFn mint, persistency *ChainPersistency) error {
	transactionHandler := func(tx hProtocol.Transaction) {
		if !tx.Successful {
			return
		}

		data, err := base64.StdEncoding.DecodeString(tx.Memo)
		if err != nil {
			log.Error("error while decoding transaction memo:", err.Error())
			return
		}

		if len(data) != 20 {
			return
		}
		var ethAddress ERC20Address
		copy(ethAddress[0:20], data)

		effects, err := w.getTransactionEffects(tx.Hash)
		if err != nil {
			log.Error("error while fetching transaction effects:", err.Error())
			return
		}

		asset := w.GetAssetCodeAndIssuer()

		for _, effect := range effects.Embedded.Records {
			if effect.GetAccount() != w.keypair.Address() {
				continue
			}
			if effect.GetType() == "account_credited" {
				creditedEffect := effect.(horizoneffects.AccountCredited)
				if creditedEffect.Asset.Code != asset[0] && creditedEffect.Asset.Issuer != asset[1] {
					continue
				}
				parsedAmount, err := amount.ParseInt64(creditedEffect.Amount)
				if err != nil {
					continue
				}

				depositedAmount := big.NewInt(int64(parsedAmount))

				err = mintFn(ethAddress, depositedAmount, tx.Hash)
				if err != nil {
					log.Error(fmt.Sprintf("Error occured while minting: %s", err.Error()))
					if err == errInsufficientDepositAmount {
						log.Warn("User is trying to swap less than the fee amount, refunding now", "amount", parsedAmount)
						ops, err := w.getOperationEffect(tx.Hash)
						if err != nil {
							continue
						}
						for _, op := range ops.Embedded.Records {
							if op.GetType() == "payment" {
								paymentOpation := op.(operations.Payment)

								if paymentOpation.To == w.keypair.Address() {
									log.Warn("Calling refund")
									err := w.CreateAndSubmitRefund(context.Background(), paymentOpation.From, uint64(parsedAmount), tx.Hash)
									if err != nil {
										log.Error("error while trying to refund user", "err", err.Error())
									}
								}
							}
						}
					}
					continue
				}
<<<<<<< HEAD

				if w.config.StellarFeeWallet != "" {
					log.Info("Trying to transfer the fees generated to the fee wallet", "address", w.config.StellarFeeWallet)
					err = w.CreateAndSubmitFeepayment(context.Background(), DepositFee)
					if err != nil {
						log.Error("error while to send fees to the fee wallet", "err", err.Error())
					}
=======
				log.Info("Mint succesfull, saving cursor now")

				// save cursor
				cursor := tx.PagingToken()
				err = persistency.saveStellarCursor(cursor)
				if err != nil {
					log.Error("error while saving cursor:", err.Error())
					return
>>>>>>> e6caa877
				}
			}
		}

	}

	// get saved cursor
	blockHeight, err := persistency.GetHeight()
	if err != nil {
		return err
	}

	return w.StreamBridgeStellarTransactions(context.Background(), blockHeight.StellarCursor, transactionHandler)
}

// GetAccountDetails gets account details based an a Stellar address
func (w *stellarWallet) GetAccountDetails(address string) (account hProtocol.Account, err error) {
	client, err := w.GetHorizonClient()
	if err != nil {
		return hProtocol.Account{}, err
	}
	ar := horizonclient.AccountRequest{AccountID: address}
	account, err = client.AccountDetail(ar)
	if err != nil {
		return hProtocol.Account{}, errors.Wrapf(err, "failed to get account details for account: %s", address)
	}
	return account, nil
}

func (w *stellarWallet) StreamBridgeStellarTransactions(ctx context.Context, cursor string, handler func(op hProtocol.Transaction)) error {
	client, err := w.GetHorizonClient()
	if err != nil {
		return err
	}

	opRequest := horizonclient.TransactionRequest{
		ForAccount: w.keypair.Address(),
		Cursor:     cursor,
	}

	return client.StreamTransactions(ctx, opRequest, handler)
}

func (w *stellarWallet) getTransactionEffects(txHash string) (effects horizoneffects.EffectsPage, err error) {
	client, err := w.GetHorizonClient()
	if err != nil {
		return effects, err
	}

	effectsReq := horizonclient.EffectRequest{
		ForTransaction: txHash,
	}
	effects, err = client.Effects(effectsReq)
	if err != nil {
		return effects, err
	}

	return effects, nil
}

func (w *stellarWallet) getOperationEffect(txHash string) (ops operations.OperationsPage, err error) {
	client, err := w.GetHorizonClient()
	if err != nil {
		return ops, err
	}

	opsRequest := horizonclient.OperationRequest{
		ForTransaction: txHash,
	}
	ops, err = client.Operations(opsRequest)
	if err != nil {
		return ops, err
	}

	return ops, nil
}

// GetHorizonClient gets the horizon client based on the wallet's network
func (w *stellarWallet) GetHorizonClient() (*horizonclient.Client, error) {
	switch w.config.StellarNetwork {
	case "testnet":
		return horizonclient.DefaultTestNetClient, nil
	case "production":
		return horizonclient.DefaultPublicNetClient, nil
	default:
		return nil, errors.New("network is not supported")
	}
}

// GetNetworkPassPhrase gets the Stellar network passphrase based on the wallet's network
func (w *stellarWallet) GetNetworkPassPhrase() string {
	switch w.config.StellarNetwork {
	case "testnet":
		return network.TestNetworkPassphrase
	case "production":
		return network.PublicNetworkPassphrase
	default:
		return network.TestNetworkPassphrase
	}
}

func (w *stellarWallet) GetAssetCodeAndIssuer() []string {
	switch w.config.StellarNetwork {
	case "testnet":
		return strings.Split(TFTTest, ":")
	case "production":
		return strings.Split(TFTMainnet, ":")
	default:
		return strings.Split(TFTTest, ":")
	}
}<|MERGE_RESOLUTION|>--- conflicted
+++ resolved
@@ -130,7 +130,6 @@
 		return errors.Wrap(err, "failed to generate payment operation")
 	}
 
-<<<<<<< HEAD
 	signReq := SignRequest{
 		RequiredSignatures: w.signatureCount,
 	}
@@ -144,8 +143,6 @@
 		return txnbuild.TransactionParams{}, errors.New("invalid amount")
 	}
 
-=======
->>>>>>> e6caa877
 	sourceAccount, err := w.GetAccountDetails(w.keypair.Address())
 	if err != nil {
 		return txnbuild.TransactionParams{}, errors.Wrap(err, "failed to get source account")
@@ -296,15 +293,14 @@
 					}
 					continue
 				}
-<<<<<<< HEAD
-
 				if w.config.StellarFeeWallet != "" {
 					log.Info("Trying to transfer the fees generated to the fee wallet", "address", w.config.StellarFeeWallet)
 					err = w.CreateAndSubmitFeepayment(context.Background(), DepositFee)
 					if err != nil {
 						log.Error("error while to send fees to the fee wallet", "err", err.Error())
 					}
-=======
+				}
+
 				log.Info("Mint succesfull, saving cursor now")
 
 				// save cursor
@@ -313,7 +309,6 @@
 				if err != nil {
 					log.Error("error while saving cursor:", err.Error())
 					return
->>>>>>> e6caa877
 				}
 			}
 		}
