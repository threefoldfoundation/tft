--- conflicted
+++ resolved
@@ -372,13 +372,10 @@
 
 }
 
-<<<<<<< HEAD
-=======
 func (w *stellarWallet) ScanBridgeAccount() error {
 	return w.stellarTransactionStorage.ScanBridgeAccount()
 }
 
->>>>>>> 7d9e39b1
 func (w *stellarWallet) getTransactionEffects(txHash string) (effects horizoneffects.EffectsPage, err error) {
 	client, err := w.GetHorizonClient()
 	if err != nil {
