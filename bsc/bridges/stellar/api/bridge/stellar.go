package bridge

import (
	"context"
	"encoding/base64"
	"encoding/hex"
	"fmt"
	"math/big"
	"strings"
	"time"

	"github.com/ethereum/go-ethereum/common"
	"github.com/ethereum/go-ethereum/log"
	"github.com/libp2p/go-libp2p-core/host"
	"github.com/libp2p/go-libp2p-core/routing"
	"github.com/stellar/go/amount"
	"github.com/stellar/go/clients/horizonclient"
	"github.com/stellar/go/keypair"
	"github.com/stellar/go/network"
	hProtocol "github.com/stellar/go/protocols/horizon"
	horizoneffects "github.com/stellar/go/protocols/horizon/effects"
	"github.com/stellar/go/protocols/horizon/operations"
	"github.com/stellar/go/support/errors"
	"github.com/stellar/go/txnbuild"
)

const (
	TFTMainnet = "TFT:GBOVQKJYHXRR3DX6NOX2RRYFRCUMSADGDESTDNBDS6CDVLGVESRTAC47"
	TFTTest    = "TFT:GA47YZA3PKFUZMPLQ3B5F2E3CJIB57TGGU7SPCQT2WAEYKN766PWIMB3"

	stellarPrecision       = 1e7
	stellarPrecisionDigits = 7
)

// stellarWallet is the bridge wallet
// Payments will be funded and fees will be taken with this wallet
type stellarWallet struct {
	keypair *keypair.Full
	network string
	signerWallet
}

type signerWallet struct {
	client         *SignersClient
	signatureCount int
}

func newStellarWallet(network, seed string) (*stellarWallet, error) {
	kp, err := keypair.ParseFull(seed)

	if err != nil {
		return nil, err
	}

	w := &stellarWallet{
		keypair: kp,
		network: network,
	}

	return w, nil
}

func (w *stellarWallet) newSignerWallet(ctx context.Context, host host.Host, router routing.PeerRouting) error {
	account, err := w.GetAccountDetails(w.keypair.Address())
	if err != nil {
		return err
	}
	var keys []string
	for _, signer := range account.Signers {
		if signer.Key == w.keypair.Address() {
			continue
		}
		keys = append(keys, signer.Key)
	}

	log.Info("required signature count", "signatures", int(account.Thresholds.MedThreshold))
	w.signatureCount = int(account.Thresholds.MedThreshold) - 1

	w.client, err = NewSignersClient(ctx, host, router, keys)
	if err != nil {
		return err
	}
	return nil
}

func (w *stellarWallet) CreateAndSubmitPayment(ctx context.Context, target string, network string, amount uint64, receiver common.Address, blockheight uint64, txHash common.Hash, message string) error {
	// if amount is zero, do nothing
	if amount == 0 {
		return nil
	}

	sourceAccount, err := w.GetAccountDetails(w.keypair.Address())
	if err != nil {
		return errors.Wrap(err, "failed to get source account")
	}

	asset := w.GetAssetCodeAndIssuer()

	paymentOP := txnbuild.Payment{
		Destination: target,
		Amount:      big.NewRat(int64(amount), stellarPrecision).FloatString(stellarPrecisionDigits),
		Asset: txnbuild.CreditAsset{
			Code:   asset[0],
			Issuer: asset[1],
		},
		SourceAccount: sourceAccount.AccountID,
	}

	txnBuild := txnbuild.TransactionParams{
		Operations:           []txnbuild.Operation{&paymentOP},
		Timebounds:           txnbuild.NewTimeout(300),
		SourceAccount:        &sourceAccount,
		BaseFee:              txnbuild.MinBaseFee * 3,
		IncrementSequenceNum: true,
		Memo:                 txnbuild.MemoHash(txHash),
	}

	// if a message is passed, this is a refund operations
	// attach the memo return with the original transaction hash
	if message != "" {
		parsedMessage, err := hex.DecodeString(message)
		if err != nil {
			return err
		}

		var memo [32]byte
		copy(memo[:], parsedMessage)
		txnBuild.Memo = txnbuild.MemoReturn(memo)
	}

	tx, err := txnbuild.NewTransaction(txnBuild)
	if err != nil {
		return errors.Wrap(err, "failed to build transaction")
	}
	client, err := w.GetHorizonClient()
	if err != nil {
		return errors.Wrap(err, "failed to get horizon client")
	}

	xdr, err := tx.Base64()
	if err != nil {
		return errors.Wrap(err, "failed to serialize transaction")
	}

<<<<<<< HEAD
	signReq := SignRequest{
		TxnXDR:             xdr,
		RequiredSignatures: w.signatureCount,
		Receiver:           receiver,
		Block:              blockheight,
		Message:            message,
	}

	signatures, err := w.client.Sign(ctx, signReq)
	if err != nil {
		return err
	}
=======
	// Only try to request signatures if there are signatures required
	if w.signatureCount > 0 {
		signReq := SignRequest{
			TxnXDR:             xdr,
			RequiredSignatures: w.signatureCount,
			Receiver:           receiver,
			Block:              blockheight,
		}
>>>>>>> 3f2f2a7e

		signatures, err := w.client.Sign(ctx, signReq)
		if err != nil {
			return err
		}

		for _, signature := range signatures {
			tx, err = tx.AddSignatureBase64(w.GetNetworkPassPhrase(), signature.Address, signature.Signature)
			if err != nil {
				log.Error("Failed to add signature", "err", err.Error())
				return err
			}
		}
	}

	tx, err = tx.Sign(w.GetNetworkPassPhrase(), w.keypair)
	if err != nil {
		if hError, ok := err.(*horizonclient.Error); ok {
			log.Error("Error submitting tx", "extras", hError.Problem.Extras)
		}
		return errors.Wrap(err, "failed to sign transaction with keypair")
	}

	// Submit the transaction
	txResult, err := client.SubmitTransaction(tx)
	if err != nil {
		if hError, ok := err.(*horizonclient.Error); ok {
			log.Error("Error submitting tx", "extras", hError.Problem.Extras)
		}
		return errors.Wrap(err, "error submitting transaction")
	}
	log.Info(fmt.Sprintf("transaction: %s submitted to the stellar network..", txResult.Hash))

	return nil
}

// mint handler
type mint func(ERC20Address, *big.Int, string) error

//MonitorBridgeAccountAndMint is a blocking function that keeps monitoring
// the bridge account on the Stellar network for new transactions and calls the
// mint function when a deposit is made
func (w *stellarWallet) MonitorBridgeAccountAndMint(ctx context.Context, mintFn mint, persistency *ChainPersistency) error {
	transactionHandler := func(tx hProtocol.Transaction) {
		if !tx.Successful {
			return
		}
		log.Info("Received transaction on bridge stellar account", "hash", tx.Hash)

		data, err := base64.StdEncoding.DecodeString(tx.Memo)
		if err != nil {
			log.Error("error decoding transaction memo", "error", err.Error())
			return
		}

		if len(data) != 20 {
			return
		}
		var ethAddress ERC20Address
		copy(ethAddress[0:20], data)

		effects, err := w.getTransactionEffects(tx.Hash)
		if err != nil {
			log.Error("error while fetching transaction effects:", err.Error())
			return
		}

		asset := w.GetAssetCodeAndIssuer()

		for _, effect := range effects.Embedded.Records {
			if effect.GetAccount() != w.keypair.Address() {
				continue
			}
			if effect.GetType() == "account_credited" {
				creditedEffect := effect.(horizoneffects.AccountCredited)
				if creditedEffect.Asset.Code != asset[0] && creditedEffect.Asset.Issuer != asset[1] {
					continue
				}
				parsedAmount, err := amount.ParseInt64(creditedEffect.Amount)
				if err != nil {
					continue
				}

				depositedAmount := big.NewInt(int64(parsedAmount))

				err = mintFn(ethAddress, depositedAmount, tx.Hash)
				for err != nil {
					log.Error(fmt.Sprintf("Error occured while minting: %s", err.Error()))
<<<<<<< HEAD
					if err == errInsufficientDepositAmount {
						log.Warn("User is trying to swap less than the fee amount, refunding now", "amount", parsedAmount)
						ops, err := w.getOperationEffect(tx.Hash)
						if err != nil {
							continue
						}
						for _, op := range ops.Embedded.Records {
							if op.GetType() == "payment" {
								paymentOpation := op.(operations.Payment)

								if paymentOpation.To == w.keypair.Address() {
									log.Warn("Calling refund")
									err := w.CreateAndSubmitPayment(context.Background(), paymentOpation.From, w.network, uint64(parsedAmount), common.Address{}, 0, common.Hash{}, tx.Hash)
									if err != nil {
										log.Error("error while trying to refund user", "err", err.Error())
									}
								}
							}
						}
					}
					continue
=======
					select {
					case <-ctx.Done():
						return
					case <-time.After(10 * time.Second):
						err = mintFn(ethAddress, depositedAmount, tx.Hash)
					}
>>>>>>> 3f2f2a7e
				}
				log.Info("Mint succesfull, saving cursor")

				// save cursor
				cursor := tx.PagingToken()
				err = persistency.saveStellarCursor(cursor)
				if err != nil {
					log.Error("error while saving cursor:", err.Error())
					return
				}
			}
		}

	}

	// get saved cursor
	blockHeight, err := persistency.GetHeight()
	for err != nil {
		log.Warn("Error getting the bridge persistency", "error", err)
		select {
		case <-ctx.Done():
			return nil
		case <-time.After(5 * time.Second):
			continue
		}
		blockHeight, err = persistency.GetHeight()
	}

	return w.StreamBridgeStellarTransactions(ctx, blockHeight.StellarCursor, transactionHandler)
}

// GetAccountDetails gets account details based an a Stellar address
func (w *stellarWallet) GetAccountDetails(address string) (account hProtocol.Account, err error) {
	client, err := w.GetHorizonClient()
	if err != nil {
		return hProtocol.Account{}, err
	}
	ar := horizonclient.AccountRequest{AccountID: address}
	account, err = client.AccountDetail(ar)
	if err != nil {
		return hProtocol.Account{}, errors.Wrapf(err, "failed to get account details for account: %s", address)
	}
	return account, nil
}

func (w *stellarWallet) StreamBridgeStellarTransactions(ctx context.Context, cursor string, handler func(op hProtocol.Transaction)) error {
	client, err := w.GetHorizonClient()
	if err != nil {
		return err
	}

	opRequest := horizonclient.TransactionRequest{
		ForAccount: w.keypair.Address(),
		Cursor:     cursor,
	}
	log.Info("Start fetching stellar transactions", "horizon", client.HorizonURL, "account", opRequest.ForAccount, "cursor", opRequest.Cursor)

	for {
		if ctx.Err() != nil {
			return nil
		}

		response, err := client.Transactions(opRequest)
		if err != nil {
			log.Info("Error getting transactions for stellar account", "error", err)
			select {
			case <-ctx.Done():
				return nil
			case <-time.After(5 * time.Second):
				continue
			}

		}
		for _, tx := range response.Embedded.Records {
			handler(tx)
			opRequest.Cursor = tx.PagingToken()
		}
		if len(response.Embedded.Records) == 0 {
			select {
			case <-ctx.Done():
				return nil
			case <-time.After(10 * time.Second):
			}
		}

	}

}

func (w *stellarWallet) getTransactionEffects(txHash string) (effects horizoneffects.EffectsPage, err error) {
	client, err := w.GetHorizonClient()
	if err != nil {
		return effects, err
	}

	effectsReq := horizonclient.EffectRequest{
		ForTransaction: txHash,
	}
	effects, err = client.Effects(effectsReq)
	if err != nil {
		return effects, err
	}

	return effects, nil
}

func (w *stellarWallet) getOperationEffect(txHash string) (ops operations.OperationsPage, err error) {
	client, err := w.GetHorizonClient()
	if err != nil {
		return ops, err
	}

	opsRequest := horizonclient.OperationRequest{
		ForTransaction: txHash,
	}
	ops, err = client.Operations(opsRequest)
	if err != nil {
		return ops, err
	}

	return ops, nil
}

// GetHorizonClient gets the horizon client based on the wallet's network
func (w *stellarWallet) GetHorizonClient() (*horizonclient.Client, error) {
	switch w.network {
	case "testnet":
		return horizonclient.DefaultTestNetClient, nil
	case "production":
		return horizonclient.DefaultPublicNetClient, nil
	default:
		return nil, errors.New("network is not supported")
	}
}

// GetNetworkPassPhrase gets the Stellar network passphrase based on the wallet's network
func (w *stellarWallet) GetNetworkPassPhrase() string {
	switch w.network {
	case "testnet":
		return network.TestNetworkPassphrase
	case "production":
		return network.PublicNetworkPassphrase
	default:
		return network.TestNetworkPassphrase
	}
}

func (w *stellarWallet) GetAssetCodeAndIssuer() []string {
	switch w.network {
	case "testnet":
		return strings.Split(TFTTest, ":")
	case "production":
		return strings.Split(TFTMainnet, ":")
	default:
		return strings.Split(TFTTest, ":")
	}
}<|MERGE_RESOLUTION|>--- conflicted
+++ resolved
@@ -142,7 +142,6 @@
 		return errors.Wrap(err, "failed to serialize transaction")
 	}
 
-<<<<<<< HEAD
 	signReq := SignRequest{
 		TxnXDR:             xdr,
 		RequiredSignatures: w.signatureCount,
@@ -155,28 +154,12 @@
 	if err != nil {
 		return err
 	}
-=======
-	// Only try to request signatures if there are signatures required
-	if w.signatureCount > 0 {
-		signReq := SignRequest{
-			TxnXDR:             xdr,
-			RequiredSignatures: w.signatureCount,
-			Receiver:           receiver,
-			Block:              blockheight,
-		}
->>>>>>> 3f2f2a7e
-
-		signatures, err := w.client.Sign(ctx, signReq)
+
+	for _, signature := range signatures {
+		tx, err = tx.AddSignatureBase64(w.GetNetworkPassPhrase(), signature.Address, signature.Signature)
 		if err != nil {
+			log.Error("Failed to add signature", "err", err.Error())
 			return err
-		}
-
-		for _, signature := range signatures {
-			tx, err = tx.AddSignatureBase64(w.GetNetworkPassPhrase(), signature.Address, signature.Signature)
-			if err != nil {
-				log.Error("Failed to add signature", "err", err.Error())
-				return err
-			}
 		}
 	}
 
@@ -251,9 +234,8 @@
 				depositedAmount := big.NewInt(int64(parsedAmount))
 
 				err = mintFn(ethAddress, depositedAmount, tx.Hash)
+				log.Error(fmt.Sprintf("Error occured while minting: %s", err.Error()))
 				for err != nil {
-					log.Error(fmt.Sprintf("Error occured while minting: %s", err.Error()))
-<<<<<<< HEAD
 					if err == errInsufficientDepositAmount {
 						log.Warn("User is trying to swap less than the fee amount, refunding now", "amount", parsedAmount)
 						ops, err := w.getOperationEffect(tx.Hash)
@@ -273,16 +255,15 @@
 								}
 							}
 						}
+						break
 					}
-					continue
-=======
+
 					select {
 					case <-ctx.Done():
 						return
 					case <-time.After(10 * time.Second):
 						err = mintFn(ethAddress, depositedAmount, tx.Hash)
 					}
->>>>>>> 3f2f2a7e
 				}
 				log.Info("Mint succesfull, saving cursor")
 
