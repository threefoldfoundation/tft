--- conflicted
+++ resolved
@@ -3,8 +3,4 @@
 description: TFT stellar-bsc bridge
 type: application
 version: 0.2.3
-<<<<<<< HEAD
-appVersion: '1.2.0'
-=======
-appVersion: '1.1.1'
->>>>>>> a0da4f05
+appVersion: '1.2.0'